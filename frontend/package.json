{
  "name": "my-app",
  "version": "0.1.0",
  "private": true,
  "scripts": {
    "dev": "next dev",
    "build": "next build",
    "start": "next start",
    "lint": "next lint"
  },
  "dependencies": {
<<<<<<< HEAD
    "@react-three/drei": "^10.6.1",
    "@react-three/fiber": "^9.3.0",
    "next": "15.4.5",
    "react": "19.1.0",
    "react-dom": "19.1.0",
    "three": "^0.179.1"
=======
    "maplibre-gl": "^5.6.2",
    "next": "15.4.5",
    "react": "19.1.0",
    "react-dom": "19.1.0",
    "react-icons": "^5.5.0"
>>>>>>> 7374468e
  },
  "devDependencies": {
    "@eslint/eslintrc": "^3",
    "@tailwindcss/postcss": "^4",
    "eslint": "^9",
    "eslint-config-next": "15.4.5",
    "tailwindcss": "^4"
  }
}<|MERGE_RESOLUTION|>--- conflicted
+++ resolved
@@ -9,20 +9,19 @@
     "lint": "next lint"
   },
   "dependencies": {
-<<<<<<< HEAD
+
     "@react-three/drei": "^10.6.1",
     "@react-three/fiber": "^9.3.0",
     "next": "15.4.5",
     "react": "19.1.0",
     "react-dom": "19.1.0",
-    "three": "^0.179.1"
-=======
+    "three": "^0.179.1",
     "maplibre-gl": "^5.6.2",
     "next": "15.4.5",
     "react": "19.1.0",
     "react-dom": "19.1.0",
     "react-icons": "^5.5.0"
->>>>>>> 7374468e
+
   },
   "devDependencies": {
     "@eslint/eslintrc": "^3",
